[build-system]
requires = ["setuptools>=61", "setuptools_scm"]
build-backend = "setuptools.build_meta"

[project]
name = "gulp"
dynamic = ["version"]
authors = [{ name = "Mentat", email = "info@mentat.is" }]
description = "gULP - (generic) Unified Log Processor."
readme = "README.md"
requires-python = ">=3.12"

dependencies = [
    "aiocsv==1.3.2",
    "aiosmtplib==3.0.2",
    "asyncio-pool==0.6.0",
    "certifi==2024.8.30",
    "charset-normalizer==3.3.2",
    "dotwiz==0.4.0",
    "elasticsearch[async]==8.15.1",
    "evtx==0.8.6",
    "fastapi==0.115.5",
    "idna==3.10",
    "Jinja2==3.1.4",
    "MarkupSafe==2.1.5",
    "muty@git+https://github.com/mentat-is/muty-python.git",
    "opensearch-py==2.7.1",
    "packaging==24.1",
    "pip",
<<<<<<< HEAD
    "psutil",
    "psycopg_pool",
    "psycopg-binary",
    "psycopg",
    "pycryptodome",
    "pydantic>=2",
    "pySigma-backend-elasticsearch",
    "pySigma-backend-opensearch",
    "pySigma",
    "pytest-asyncio",
    "python-multipart",
    "python-pip",
    "PyYAML",
    "requests_toolbelt",
    "requests",
    "setuptools",
    "setuptools-scm",
    "sigma-cli",
    "sqlalchemy-dlock",
    "sqlalchemy-utils",
    "sqlalchemy-mixins",
    "sqlalchemy[asyncio]",
    "starlette",
    "urllib3",
    "uvicorn",
    "websockets",
    "xmltodict",
=======
    "psycopg_pool==3.2.3",
    "psycopg-binary==3.2.2",
    "psycopg==3.2.2",
    "pydantic==2.9.2",
    "pyparsing==3.1",
    "pySigma-backend-elasticsearch==1.1.3",
    "pySigma-backend-opensearch==1.0.3",
    "pySigma==0.11.14",
    "python-multipart==0.0.9",
    "python-pip==1.1.1",
    "PyYAML==6.0.2",
    "requests_toolbelt==1.0.0",
    "requests==2.32.3",
    "setuptools==75.1.0",
    "sigma-cli==1.0.4",
    "sqlalchemy-dlock==0.6.1.post1",
    "sqlalchemy-utils==0.41.2",
    "sqlalchemy[asyncio]==2.0.34",
    "starlette==0.41.2",
    "urllib3==2.2.3",
    "uvicorn==0.30.6",
    "websockets==13.0.1",
>>>>>>> 133e004a
]

[project.scripts]
gulp = "gulp.__main__:main"

[tool.setuptools.packages.find]
where = ["src"]

[tool.setuptools]
<<<<<<< HEAD
include-package-data = true

[tool.setuptools_scm]
version_scheme = "guess-next-dev"
local_scheme = "node-and-date"
=======
include-package-data = true
>>>>>>> 133e004a
<|MERGE_RESOLUTION|>--- conflicted
+++ resolved
@@ -27,35 +27,6 @@
     "opensearch-py==2.7.1",
     "packaging==24.1",
     "pip",
-<<<<<<< HEAD
-    "psutil",
-    "psycopg_pool",
-    "psycopg-binary",
-    "psycopg",
-    "pycryptodome",
-    "pydantic>=2",
-    "pySigma-backend-elasticsearch",
-    "pySigma-backend-opensearch",
-    "pySigma",
-    "pytest-asyncio",
-    "python-multipart",
-    "python-pip",
-    "PyYAML",
-    "requests_toolbelt",
-    "requests",
-    "setuptools",
-    "setuptools-scm",
-    "sigma-cli",
-    "sqlalchemy-dlock",
-    "sqlalchemy-utils",
-    "sqlalchemy-mixins",
-    "sqlalchemy[asyncio]",
-    "starlette",
-    "urllib3",
-    "uvicorn",
-    "websockets",
-    "xmltodict",
-=======
     "psycopg_pool==3.2.3",
     "psycopg-binary==3.2.2",
     "psycopg==3.2.2",
@@ -78,7 +49,6 @@
     "urllib3==2.2.3",
     "uvicorn==0.30.6",
     "websockets==13.0.1",
->>>>>>> 133e004a
 ]
 
 [project.scripts]
@@ -88,12 +58,8 @@
 where = ["src"]
 
 [tool.setuptools]
-<<<<<<< HEAD
 include-package-data = true
 
 [tool.setuptools_scm]
 version_scheme = "guess-next-dev"
-local_scheme = "node-and-date"
-=======
-include-package-data = true
->>>>>>> 133e004a
+local_scheme = "node-and-date"