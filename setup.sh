--- conflicted
+++ resolved
@@ -200,11 +200,7 @@
         echo "NOT IN GROUP"
         while true; do
             # make sure to read from controlling tty instead of stdin (which is from a pipe)
-<<<<<<< HEAD
-            read -p "[?] Add $SUDO_USER to 'docker' group (Yy/Nn)?" yn < $(tty)
-=======
             read -p "[?] Add $SUDO_USER to 'docker' group (Yy/Nn)?" yn < /dev/tty
->>>>>>> 6b04cea3
             case $yn in
                 [Yy]* )
                     ADD_TO_DOCKER_GROUP=1
@@ -222,11 +218,7 @@
 
     if [ $ADD_TO_DOCKER_GROUP -eq 1 ]; then
         usermod -a -G docker $SUDO_USER
-<<<<<<< HEAD
-        echo "[*] User $SUDO_USER added to 'docker' group. Re-launch terminal for changes to take effect (or run 'newgrp docker')"
-=======
         echo "[*] User $SUDO_USER added to 'docker' group. Changes will only take effect after next login (or you can run 'newgrp docker')"
->>>>>>> 6b04cea3
     fi
 
     # build "run" command
