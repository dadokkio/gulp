--- conflicted
+++ resolved
@@ -97,12 +97,8 @@
         plugin_params: GulpPluginParams = None,
         **kwargs,
     ) -> list[GulpDocument]:
-<<<<<<< HEAD
 
         # logger().debug(custom_mapping"record: %s" % record)
-=======
-        # Plugin.logger().debug(custom_mapping"record: %s" % record)
->>>>>>> 33384160
         event: Subkey = record
 
 
@@ -145,16 +141,12 @@
             for f in e:
                 fme.append(f)
 
-<<<<<<< HEAD
-        # logger().debug("processed extra=%s" % (json.dumps(extra, indent=2)))
-=======
         time_str = event.timestamp
         time_nanosec = muty.time.string_to_epoch_nsec(time_str)
         time_msec = muty.time.nanos_to_millis(time_nanosec)
         event_code = str(muty.crypto.hash_crc24(str(regkey["path"])))
 
         # self.logger().debug("processed extra=%s" % (json.dumps(extra, indent=2)))
->>>>>>> 33384160
         # event_code = custom_mapping.options.event_code if custom_mapping.options.event_code is not None else str(muty.crypto.hash_crc24(d["type"]))
 
         docs = self._build_gulpdocuments(
