--- conflicted
+++ resolved
@@ -8,10 +8,7 @@
 import muty.file
 import muty.string
 import muty.time
-<<<<<<< HEAD
 from gulp.api.mapping import index_template
-=======
->>>>>>> f9e7cc82
 
 import gulp.config as config
 from gulp.api.elastic.structs import (
@@ -68,7 +65,7 @@
         await el.indices.delete_index_template(name=template_name)
     except Exception as e:
         logger().error("error deleting index template: %s" % (e))
-        
+
 async def index_template_get(el: AsyncElasticsearch, index_name: str) -> dict:
     """
     Get the index template for the given index/datastream.
@@ -87,7 +84,7 @@
         res = await el.indices.get_index_template(name=template_name)
     except Exception as e:
         raise ObjectNotFound("no template found for datastream/index %s" % (index_name))
-    
+
     return res['index_templates'][0]['index_template']
 
 async def index_template_put(el: AsyncElasticsearch, index_name: str, d: dict) -> dict:
@@ -101,7 +98,7 @@
 
     Returns:
         dict: The response from the Elasticsearch client.
-    """    
+    """
     template_name = '%s-template' % (index_name)
     logger().debug('putting index template: %s ...' % (template_name))
     headers = {"accept": "application/json", "content-type": "application/json"}
@@ -118,7 +115,7 @@
     Returns:
         dict: The response from Elasticsearch after setting the index template.
     """
-    
+
     logger().debug('loading index template from file "%s" ...' % (path))
     d = muty.dict.from_json_file(path)
     return await build_and_set_index_template(el, index_name, d, apply_patches)
@@ -159,7 +156,7 @@
     if dt is None:
         dt = []
         mappings['dynamic_templates'] = dt
-        
+
     # apply our patches
     d["index_patterns"] = [index_name]
     d['data_stream'] = {}
@@ -174,8 +171,8 @@
                 "source": {"properties": {"file": {"type": "keyword"}}},
                 "log": {"properties": {"level": {"type": "integer"}}},
                 "timestamp": {"properties": {"nsec": {"type": "long"}}},
-            }        
-    }    
+            }
+    }
     dtt=[]
     dtt.append({
         # force unknown mapping to string
@@ -187,7 +184,7 @@
     })
     dtt.extend(dt)
     mappings['dynamic_templates'] = dtt
-    
+
     if apply_patches:
         # only set these if we do not want to use the template as is
         #mappings['date_detection'] = True
@@ -327,7 +324,7 @@
         docs = docs["results"]
         options.search_after = search_after
         total_docs.extend(docs)
-        
+
         if search_after is None:
             # no more results
             break
@@ -336,16 +333,8 @@
         raise ObjectNotFound("no documents found for src_file=%s" % (src_file))
 
     # get mapping
-<<<<<<< HEAD
-    mapping = await index_get_key_value_mapping(el, index_name)
-    js = _get_filtered_mapping(docs, mapping)
-    if len(js) == 0:
-        raise ObjectNotFound("no mapping found for src_file=%s" % (src_file))
-
-=======
     mapping = await index_get_mapping(el, index_name)
     js = _get_filtered_mapping(total_docs, mapping)
->>>>>>> f9e7cc82
     return js
 
 
@@ -394,7 +383,7 @@
     ds: str = datastream_name
 
     # params = {"ignore_unavailable": "true"}
-    headers = {"accept": "application/json"}    
+    headers = {"accept": "application/json"}
     try:
         logger().debug('deleting datastream "%s" ...' % (ds))
         await el.indices.delete_data_stream(ds, headers=headers)
@@ -409,7 +398,7 @@
 
 async def datastream_create(
     el: AsyncElasticsearch,
-    datastream_name: str,    
+    datastream_name: str,
     index_template: str=None
 ) -> None:
     """
@@ -427,7 +416,6 @@
     logger().debug('re/creating datastream "%s" ...' % (ds))
     await datastream_delete(el, datastream_name)
 
-<<<<<<< HEAD
     # create index template, check if we are overriding the default index template.
     # if so, we only apply gulp-related patching and leaving everything else as is
     apply_patches = True
@@ -438,7 +426,7 @@
         logger().debug('using custom index template "%s" ...' % (template_path))
         apply_patches = False
     await index_template_set_from_file(el, datastream_name, template_path, apply_patches=apply_patches)
-    
+
     try:
         # create datastream
         headers = {"accept": "application/json", "content-type": "application/json"}
@@ -449,110 +437,6 @@
         # delete the index template
         await e
         raise e
-=======
-    # minimal template
-    # mappings = {"properties": {"event": {"properties": {"original": {}}}}}
-    settings = {
-        # indices.mapping.dynamic_timeout
-        # index.mapping.total_fields.ignore_dynamic_beyond_limit
-        "index": {
-            "mapping": {
-                "total_fields": {
-                    "limit": max_total_fields,
-                }
-            },
-            "refresh_interval": muty.time.time_definition_from_milliseconds(
-                float(refresh_interval_msec)
-            ),
-        },
-    }
-
-    # enforce date detection ?
-    mappings: dict = {}
-    mappings["date_detection"] = force_date_detection
-
-    # map gulp fields
-    specific_gulp_mapping: dict = {
-        # "log": {
-        #    "properties": {
-        #        "level": {"type": "keyword"},
-        #    }
-        # },
-        # "source": {"properties": {"domain": {"type": "keyword"}}},
-        "event": {
-            "properties": {
-                "hash": {"type": "keyword"},
-                "category": {"type": "keyword"},
-                "original": {"type": "text", "analyzer": event_original_text_analyzer},
-                "duration": {"type": "long"},
-                "id": {"type": "keyword"},
-                "sequence": {"type": "long"},
-                "code": {"type": "keyword"},
-            }
-        },
-        "gulp": {
-            "properties": {
-                "event": {"properties": {"code": {"type": "long"}}},
-                "context": {"type": "keyword"},
-                "source": {"properties": {"file": {"type": "keyword"}}},
-                "log": {"properties": {"level": {"type": "integer"}}},
-            }
-        },
-        "agent": {"properties": {"type": {"type": "keyword"}}},
-        "@timestamp_nsec": {"type": "long"},
-        "@timestamp": {"type": "date", "format": "epoch_millis"},
-        "operation_id": {"type": "integer"},
-    }
-    mappings["properties"] = specific_gulp_mapping
-
-    # add dynamic templates for unmapped fields
-    dt = [
-        {
-            # all unmapped fields are mapped to "keyword", to avoid type boundaries issues
-            "force_unmapped_to_string": {
-                # "match_mapping_type": "long",
-                "match": "%s.*" % (UNMAPPED_PREFIX),
-                "mapping": {"type": "keyword"},
-            }
-        }
-    ]
-    mappings["dynamic_templates"] = dt
-
-    # logger().debug("settings: %s" % (json.dumps(settings, indent=2)))
-    # logger().debug("mappings: %s" % (json.dumps(mappings, indent=2)))
-    if not config.elastic_multiple_nodes():
-        # optimize for single node
-        # this also removes "yellow" node in single node mode
-        logger().warning("setting number_of_replicas to 0")
-        settings["index"]["number_of_replicas"] = 0
-
-    ###############
-    # rebuild template
-    ###############
-    t = {}
-    # use this template just for this index
-    t["index_patterns"] = [datastream_name]
-    t["data_stream"] = {}
-    t["priority"] = 100
-    t["template"] = {}
-    t["template"]["mappings"] = mappings
-
-    # always use settings
-    t["template"]["settings"] = settings
-
-    # create index, template and data stream
-    headers = {"accept": "application/json", "content-type": "application/json"}
-    # logger().debug(json.dumps(m, indent=2))
-    template_name: str = datastream_name + "-template"
-    r = await el.indices.put_index_template(name=template_name, body=t, headers=headers)
-    logger().debug("template created: %s" % (r))
-    # await el.indices.create(index=idx, headers=headers)
-    # logger().debug("index created: %s" % (r))
-    r = await el.indices.create_data_stream(ds, headers=headers)
-    logger().debug("datastream created: %s" % (r))
-    return r
-
->>>>>>> f9e7cc82
 
 def filter_doc_for_ingestion(
     doc: GulpDocument | dict,
@@ -1438,10 +1322,6 @@
     res = await el.info()
     logger().debug("elasticsearch info: %s" % (res))
 
-<<<<<<< HEAD
-=======
-
->>>>>>> f9e7cc82
 def elastic(invalidate: bool = False) -> AsyncElasticsearch:
     """
     Returns the ElasticSearch client instance.
