--- conflicted
+++ resolved
@@ -323,16 +323,11 @@
         raise ObjectNotFound("no documents found for src_file=%s" % (src_file))
     
     # get mapping
-<<<<<<< HEAD
     mapping = await index_get_key_value_mapping(el, index_name)
     js = _get_filtered_mapping(docs, mapping)
     if len(js) == 0:
         raise ObjectNotFound("no mapping found for src_file=%s" % (src_file))
 
-=======
-    mapping = await index_get_mapping(el, index_name)
-    js = _get_filtered_mapping(total_docs, mapping)    
->>>>>>> 1bb49cfd
     return js
 
 
